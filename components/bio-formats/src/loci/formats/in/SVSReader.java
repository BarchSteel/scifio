/*
 * #%L
 * OME Bio-Formats package for reading and converting biological file formats.
 * %%
 * Copyright (C) 2005 - 2012 Open Microscopy Environment:
 *   - Board of Regents of the University of Wisconsin-Madison
 *   - Glencoe Software, Inc.
 *   - University of Dundee
 * %%
 * This program is free software: you can redistribute it and/or modify
 * it under the terms of the GNU General Public License as
 * published by the Free Software Foundation, either version 2 of the 
 * License, or (at your option) any later version.
 * 
 * This program is distributed in the hope that it will be useful,
 * but WITHOUT ANY WARRANTY; without even the implied warranty of
 * MERCHANTABILITY or FITNESS FOR A PARTICULAR PURPOSE.  See the
 * GNU General Public License for more details.
 * 
 * You should have received a copy of the GNU General Public 
 * License along with this program.  If not, see
 * <http://www.gnu.org/licenses/gpl-2.0.html>.
 * #L%
 */

package loci.formats.in;

import java.io.IOException;
import java.util.Arrays;
import java.util.HashMap;

import org.slf4j.Logger;
import org.slf4j.LoggerFactory;

import loci.common.RandomAccessInputStream;
import loci.formats.CoreMetadata;
import loci.formats.FormatException;
import loci.formats.FormatTools;
import loci.formats.meta.MetadataStore;
import loci.formats.tiff.IFD;
import loci.formats.tiff.PhotoInterp;
import loci.formats.tiff.TiffIFDEntry;
import loci.formats.tiff.TiffParser;

/**
 * SVSReader is the file format reader for Aperio SVS TIFF files.
 *
 * <dl><dt><b>Source code:</b></dt>
 * <dd><a href="http://trac.openmicroscopy.org.uk/ome/browser/bioformats.git/components/bio-formats/src/loci/formats/in/SVSReader.java">Trac</a>,
 * <a href="http://git.openmicroscopy.org/?p=bioformats.git;a=blob;f=components/bio-formats/src/loci/formats/in/SVSReader.java;hb=HEAD">Gitweb</a></dd></dl>
 */
public class SVSReader extends BaseTiffReader {

  // -- Constants --

  /** Logger for this class. */
  private static final Logger LOGGER =
    LoggerFactory.getLogger(SVSReader.class);

  /** TIFF image description prefix for Aperio SVS files. */
  public static final String APERIO_IMAGE_DESCRIPTION_PREFIX = "Aperio Image";

  // -- Fields --

  private float[] pixelSize;
  private String[] comments;

  // -- Constructor --

  /** Constructs a new SVS reader. */
  public SVSReader() {
    super("Aperio SVS", new String[] {"svs"});
    domains = new String[] {FormatTools.HISTOLOGY_DOMAIN};
    suffixNecessary = true;
    noSubresolutions = true;
  }

  // -- IFormatReader API methods --

  /* (non-Javadoc)
   * @see loci.formats.FormatReader#isThisType(java.lang.String, boolean)
   */
  @Override
  public boolean isThisType(String name, boolean open) {
    boolean isThisType = super.isThisType(name, open);
    if (!isThisType && open) {
      RandomAccessInputStream stream = null;
      try {
        stream = new RandomAccessInputStream(name);
        TiffParser tiffParser = new TiffParser(stream);
        tiffParser.setDoCaching(false);
        if (!tiffParser.isValidHeader()) {
          return false;
        }
        IFD ifd = tiffParser.getFirstIFD();
        if (ifd == null) {
          return false;
        }
        Object description = ifd.get(IFD.IMAGE_DESCRIPTION);
        if (description != null) {
          String imageDescription = null;

          if (description instanceof TiffIFDEntry) {
            imageDescription =
              tiffParser.getIFDValue((TiffIFDEntry) description).toString();
          }
          else if (description instanceof String) {
            imageDescription = (String) description;
          }
          if (imageDescription != null
              && imageDescription.startsWith(APERIO_IMAGE_DESCRIPTION_PREFIX)) {
            return true;
          }
        }
        return false;
      }
      catch (IOException e) {
        LOGGER.debug("I/O exception during isThisType() evaluation.", e);
        return false;
      }
      finally {
        try {
          if (stream != null) {
            stream.close();
          }
        }
        catch (IOException e) {
          LOGGER.debug("I/O exception during stream closure.", e);
        }
      }
    }
    return isThisType;
  }

  /**
   * @see loci.formats.IFormatReader#openBytes(int, byte[], int, int, int, int)
   */
  public byte[] openBytes(int no, byte[] buf, int x, int y, int w, int h)
    throws FormatException, IOException
  {
    if (core.size() == 1) {
      return super.openBytes(no, buf, x, y, w, h);
    }
    FormatTools.checkPlaneParameters(this, no, buf.length, x, y, w, h);
    int ifd = getIFDIndex(getCoreIndex());
    tiffParser.getSamples(ifds.get(ifd), buf, x, y, w, h);
    return buf;
  }

  /* @see loci.formats.IFormatReader#openThumbBytes(int) */
  public byte[] openThumbBytes(int no) throws FormatException, IOException {
    if (core.size() == 1 || getSeries() >= getSeriesCount() - 2) {
      return super.openThumbBytes(no);
    }

    int smallestSeries = getSeriesCount() - 3;
    if (smallestSeries >= 0) {
      int thisSeries = getSeries();
      int resolution = getResolution();
      setSeries(smallestSeries);
      if (!hasFlattenedResolutions()) {
        setResolution(1);
      }
      byte[] thumb = FormatTools.openThumbBytes(this, no);
      setSeries(thisSeries);
      setResolution(resolution);
      return thumb;
    }
    return super.openThumbBytes(no);
  }

  /* @see loci.formats.IFormatReader#close(boolean) */
  public void close(boolean fileOnly) throws IOException {
    super.close(fileOnly);
    if (!fileOnly) {
      pixelSize = null;
      comments = null;
    }
  }

  /* @see loci.formats.IFormatReader#getOptimalTileWidth() */
  public int getOptimalTileWidth() {
    FormatTools.assertId(currentId, true, 1);
    try {
      int ifd = getIFDIndex(getCoreIndex());
      return (int) ifds.get(ifd).getTileWidth();
    }
    catch (FormatException e) {
      LOGGER.debug("", e);
    }
    return super.getOptimalTileWidth();
  }

  /* @see loci.formats.IFormatReader#getOptimalTileHeight() */
  public int getOptimalTileHeight() {
    FormatTools.assertId(currentId, true, 1);
    try {
      int ifd = getIFDIndex(getCoreIndex());
      return (int) ifds.get(ifd).getTileLength();
    }
    catch (FormatException e) {
      LOGGER.debug("", e);
    }
    return super.getOptimalTileHeight();
  }

  // -- Internal BaseTiffReader API methods --

  /* @see loci.formats.BaseTiffReader#initStandardMetadata() */
  protected void initStandardMetadata() throws FormatException, IOException {
    super.initStandardMetadata();

    ifds = tiffParser.getIFDs();

    int seriesCount = ifds.size();

    pixelSize = new float[seriesCount];
    comments = new String[seriesCount];

    core.clear();
    for (int i=0; i<seriesCount; i++) {
      core.add(new CoreMetadata());
    }

    for (int i=0; i<seriesCount; i++) {
      setSeries(i);
      int index = getIFDIndex(i);
      tiffParser.fillInIFD(ifds.get(index));

      if (getMetadataOptions().getMetadataLevel() != MetadataLevel.MINIMUM) {
        String comment = ifds.get(index).getComment();
        if (comment == null) {
          continue;
        }
        String[] lines = comment.split("\n");
        String[] tokens;
        String key, value;
        for (String line : lines) {
          tokens = line.split("[|]");
          for (String t : tokens) {
            if (t.indexOf("=") == -1) {
              addGlobalMeta("Comment", t);
              comments[i] = t;
            }
            else {
              key = t.substring(0, t.indexOf("=")).trim();
              value = t.substring(t.indexOf("=") + 1).trim();
              addSeriesMeta(key, value);
              if (key.equals("MPP")) pixelSize[i] = Float.parseFloat(value);
            }
          }
        }
      }
    }
    setSeries(0);

    // repopulate core metadata

<<<<<<< HEAD
    for (int s=0; s<seriesCount; s++) {
      CoreMetadata ms = core.get(s);
      if (s == 0 && !hasFlattenedResolutions() && getSeriesCount() > 2) {
        ms.resolutionCount = getSeriesCount() - 2;
=======
    for (int s=0; s<core.length; s++) {
      if (s == 0 && getSeriesCount() > 2) {
        core[s].resolutionCount = getSeriesCount() - 2;
>>>>>>> cda1fe4d
      }

      IFD ifd = ifds.get(getIFDIndex(s));
      PhotoInterp p = ifd.getPhotometricInterpretation();
      int samples = ifd.getSamplesPerPixel();
      ms.rgb = samples > 1 || p == PhotoInterp.RGB;

      ms.sizeX = (int) ifd.getImageWidth();
      ms.sizeY = (int) ifd.getImageLength();
      ms.sizeZ = 1;
      ms.sizeT = 1;
      ms.sizeC = ms.rgb ? samples : 1;
      ms.littleEndian = ifd.isLittleEndian();
      ms.indexed = p == PhotoInterp.RGB_PALETTE &&
        (get8BitLookupTable() != null || get16BitLookupTable() != null);
      ms.imageCount = 1;
      ms.pixelType = ifd.getPixelType();
      ms.metadataComplete = true;
      ms.interleaved = false;
      ms.falseColor = false;
      ms.dimensionOrder = "XYCZT";
      ms.thumbnail = s != 0;
    }

    reorderResolutions();
  }

  /* @see loci.formats.BaseTiffReader#initMetadataStore() */
  protected void initMetadataStore() throws FormatException {
    super.initMetadataStore();

    MetadataStore store = makeFilterMetadata();

    for (int i=0; i<getSeriesCount(); i++) {
      store.setImageName("Series " + (i + 1), i);
      store.setImageDescription(comments[i], i);
    }
  }

  private int getIFDIndex(int coreIndex) {
    int index = coreIndex;
    if (coreIndex > 0 && coreIndex < core.size() - 2) {
      index = core.size() - 2 - coreIndex;
    }
    return index;
  }

    /**
     * Validate the order of resolutions for the current series, in
     * decending order of size.  If the order is wrong, reorder it.
     */
    protected void reorderResolutions() {
      for (int i = 0; i < core.length;) {
          int resolutions = core[i].resolutionCount;

        CoreMetadata[] savedCore = new CoreMetadata[resolutions];
        HashMap<Integer,Integer> levels = new HashMap<Integer,Integer>();
        for (int c = 0; c < resolutions; c++) {
          savedCore[c] = core[i + c];
          levels.put(new Integer(savedCore[c].sizeX), new Integer(c));
        }

        Integer[] keys = levels.keySet().toArray(new Integer[resolutions]);
        Arrays.sort(keys);

        for (int j = 0; j < resolutions; j++) {
          core[i + j] = savedCore[levels.get(keys[resolutions - j - 1])];
          if (j == 0)
            core[i + j].resolutionCount = resolutions;
          else
            core[i + j].resolutionCount = 1;
        }
        i += core[i].resolutionCount;
      }
    }

}<|MERGE_RESOLUTION|>--- conflicted
+++ resolved
@@ -27,7 +27,9 @@
 
 import java.io.IOException;
 import java.util.Arrays;
+import java.util.ArrayList;
 import java.util.HashMap;
+import java.util.List;
 
 import org.slf4j.Logger;
 import org.slf4j.LoggerFactory;
@@ -256,16 +258,10 @@
 
     // repopulate core metadata
 
-<<<<<<< HEAD
     for (int s=0; s<seriesCount; s++) {
       CoreMetadata ms = core.get(s);
-      if (s == 0 && !hasFlattenedResolutions() && getSeriesCount() > 2) {
+      if (s == 0 && getSeriesCount() > 2) {
         ms.resolutionCount = getSeriesCount() - 2;
-=======
-    for (int s=0; s<core.length; s++) {
-      if (s == 0 && getSeriesCount() > 2) {
-        core[s].resolutionCount = getSeriesCount() - 2;
->>>>>>> cda1fe4d
       }
 
       IFD ifd = ifds.get(getIFDIndex(s));
@@ -318,27 +314,27 @@
      * decending order of size.  If the order is wrong, reorder it.
      */
     protected void reorderResolutions() {
-      for (int i = 0; i < core.length;) {
-          int resolutions = core[i].resolutionCount;
-
-        CoreMetadata[] savedCore = new CoreMetadata[resolutions];
+      for (int i = 0; i < core.size();) {
+        int resolutions = core.get(i).resolutionCount;
+
+        List<CoreMetadata> savedCore = new ArrayList<CoreMetadata>();
         HashMap<Integer,Integer> levels = new HashMap<Integer,Integer>();
         for (int c = 0; c < resolutions; c++) {
-          savedCore[c] = core[i + c];
-          levels.put(new Integer(savedCore[c].sizeX), new Integer(c));
+          savedCore.add(core.get(i + c));
+          levels.put(new Integer(savedCore.get(c).sizeX), new Integer(c));
         }
 
         Integer[] keys = levels.keySet().toArray(new Integer[resolutions]);
         Arrays.sort(keys);
 
         for (int j = 0; j < resolutions; j++) {
-          core[i + j] = savedCore[levels.get(keys[resolutions - j - 1])];
+            core.set(i + j, savedCore.get(levels.get(keys[resolutions - j - 1])));
           if (j == 0)
-            core[i + j].resolutionCount = resolutions;
+            core.get(i + j).resolutionCount = resolutions;
           else
-            core[i + j].resolutionCount = 1;
-        }
-        i += core[i].resolutionCount;
+            core.get(i + j).resolutionCount = 1;
+        }
+        i += core.get(i).resolutionCount;
       }
     }
 
