--- conflicted
+++ resolved
@@ -541,52 +541,32 @@
     // New core metadata now that we know how many sub-resolutions we have.
     if (resolutionLevels != null && subResolutionIFDs.size() > 0) {
       IFDList ifds = subResolutionIFDs.get(0);
-<<<<<<< HEAD
       int seriesCount = ifds.size() + 1;
       if (!hasFlattenedResolutions()) {
         ms0.resolutionCount = seriesCount;
       }
 
-      ms0.sizeT = 1;
-      ms0.imageCount = 1;
-=======
-      CoreMetadata[] newCore = new CoreMetadata[ifds.size() + 1];
-      newCore[0] = core[0];
-      newCore[0].resolutionCount = newCore.length;
-
-      if (ifds.size() + 1 < newCore[0].sizeT) {
-        newCore[0].sizeT -= (ifds.size() + 1);
-        newCore[0].imageCount -= (ifds.size() + 1);
-      }
-
-      if (newCore[0].sizeT <= 0) {
-        newCore[0].sizeT = 1;
-      }
-      if (newCore[0].imageCount <= 0) {
-        newCore[0].imageCount = 1;
-      }
->>>>>>> cda1fe4d
+      if (ifds.size() + 1 < ms0.sizeT) {
+        ms0.sizeT -= (ifds.size() + 1);
+        ms0.imageCount -= (ifds.size() + 1);
+      }
+
+      if (ms0.sizeT <= 0) {
+        ms0.sizeT = 1;
+      }
+      if (ms0.imageCount <= 0) {
+        ms0.imageCount = 1;
+      }
 
       for (IFD ifd : ifds) {
-<<<<<<< HEAD
         CoreMetadata ms =  new CoreMetadata(this, 0);
         core.add(ms);
         ms.sizeX = (int) ifd.getImageWidth();
         ms.sizeY = (int) ifd.getImageLength();
-        ms.sizeT = 1;
-        ms.imageCount = 1;
+        ms.sizeT = ms0.sizeT;
+        ms.imageCount = ms0.imageCount;
         ms.thumbnail = true;
         ms.resolutionCount = 1;
-=======
-        newCore[i] = new CoreMetadata(core[0]);
-        newCore[i].sizeX = (int) ifd.getImageWidth();
-        newCore[i].sizeY = (int) ifd.getImageLength();
-        newCore[i].sizeT = newCore[0].sizeT;
-        newCore[i].imageCount = newCore[0].imageCount;
-        newCore[i].thumbnail = true;
-        newCore[i].resolutionCount = 1;
-        i++;
->>>>>>> cda1fe4d
       }
     }
 
